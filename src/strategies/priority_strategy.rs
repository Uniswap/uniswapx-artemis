use super::{
    shared::UniswapXStrategy,
    types::{Config, OrderStatus},
};
use crate::{
    collectors::{
        block_collector::NewBlock,
        uniswapx_order_collector::UniswapXOrder,
        uniswapx_route_collector::{OrderBatchData, OrderData, RoutedOrder},
    },
    strategies::types::SubmitTxToMempoolWithExecutionMetadata,
};
use alloy_primitives::Uint;
use anyhow::Result;
use artemis_core::executors::mempool_executor::{GasBidInfo, SubmitTxToMempool};
use artemis_core::types::Strategy;
use async_trait::async_trait;
use bindings_uniswapx::shared_types::SignedOrder;
use dashmap::DashMap;
use ethers::{
    providers::Middleware,
    types::{Address, Bytes, Filter, U256},
    utils::hex,
};
use std::collections::HashMap;
use std::error::Error;
use std::str::FromStr;
use std::sync::Arc;
use tokio::sync::mpsc::{Receiver, Sender};
use tracing::{error, info};
use uniswapx_rs::order::{Order, OrderResolution, PriorityOrder, MPS};

use super::types::{Action, Event};

const BLOCK_TIME: u64 = 2;
const DONE_EXPIRY: u64 = 300;
// Base addresses
const REACTOR_ADDRESS: &str = "0x000000001Ec5656dcdB24D90DFa42742738De729";
pub const WETH_ADDRESS: &str = "0x4200000000000000000000000000000000000006";

#[derive(Debug, Clone)]
pub struct ExecutionMetadata {
    // amount of quote token we can get
    pub quote: U256,
    // amount of quote token needed to fill the order
    pub amount_out_required: U256,
    pub order_hash: String,
}

impl ExecutionMetadata {
    pub fn new(quote: U256, amount_out_required: U256, order_hash: &String) -> Self {
        Self {
            quote,
            amount_out_required,
            order_hash: order_hash.clone(),
        }
    }

    pub fn calculate_priority_fee(&self, bid_percentage: u64) -> Option<U256> {
        if self.quote.le(&self.amount_out_required) {
            return None;
        }

        let profit_quote = self.quote.saturating_sub(self.amount_out_required);

        let mps_of_improvement = profit_quote
            .saturating_mul(U256::from(MPS))
            .checked_div(self.amount_out_required)?;
        let priority_fee = mps_of_improvement
            .checked_mul(U256::from(bid_percentage))?
            .checked_div(U256::from(100))?;
        Some(priority_fee)
    }
}

#[derive(Debug)]
#[allow(dead_code)]
pub struct UniswapXPriorityFill<M> {
    /// Ethers client.
    client: Arc<M>,
    /// executor address
    executor_address: String,
    /// Amount of profits to bid in gas
    bid_percentage: u64,
    last_block_number: u64,
    last_block_timestamp: u64,
    // map of open order hashes to order data
    open_orders: Arc<DashMap<String, OrderData>>,
    // map of done order hashes to time at which we can safely prune them
    done_orders: HashMap<String, u64>,
    batch_sender: Sender<Vec<OrderBatchData>>,
    route_receiver: Receiver<RoutedOrder>,
}

impl<M: Middleware + 'static> UniswapXPriorityFill<M> {
    pub fn new(
        client: Arc<M>,
        config: Config,
        sender: Sender<Vec<OrderBatchData>>,
        receiver: Receiver<RoutedOrder>,
    ) -> Self {
        info!("syncing state");

        Self {
            client,
            executor_address: config.executor_address,
            bid_percentage: config.bid_percentage,
            last_block_number: 0,
            last_block_timestamp: 0,
            open_orders: Arc::new(DashMap::new()),
            done_orders: HashMap::new(),
            batch_sender: sender,
            route_receiver: receiver,
        }
    }
}

#[async_trait]
impl<M: Middleware + 'static> Strategy<Event, Action> for UniswapXPriorityFill<M> {
    async fn sync_state(&mut self) -> Result<()> {
        info!("syncing state");

        Ok(())
    }

    // Process incoming events, seeing if we can arb new orders, and updating the internal state on new blocks.
    async fn process_event(&mut self, event: Event) -> Option<Action> {
        match event {
            Event::UniswapXOrder(order) => self.process_order_event(&order).await,
            Event::NewBlock(block) => self.process_new_block_event(&block).await,
            Event::UniswapXRoute(route) => self.process_new_route(&route).await,
        }
    }
}

impl<M: Middleware + 'static> UniswapXStrategy<M> for UniswapXPriorityFill<M> {}

impl<M: Middleware + 'static> UniswapXPriorityFill<M> {
    pub fn get_open_order(&self, hash: &str) -> Option<OrderData> {
        self.open_orders
            .get(hash)
            .map(|entry| entry.value().clone())
    }

    pub fn update_open_order<F>(&self, hash: &str, f: F)
    where
        F: FnOnce(&mut OrderData),
    {
        if let Some(mut entry) = self.open_orders.get_mut(hash) {
            f(entry.value_mut());
        }
    }

    pub fn insert_open_order(&self, hash: String, order_data: OrderData) {
        self.open_orders.insert(hash, order_data);
    }

    pub fn remove_open_order(&self, hash: &str) -> Option<OrderData> {
        self.open_orders.remove(hash).map(|(_, v)| v)
    }

    fn decode_order(&self, encoded_order: &str) -> Result<PriorityOrder, Box<dyn Error>> {
        let encoded_order = if encoded_order.starts_with("0x") {
            &encoded_order[2..]
        } else {
            encoded_order
        };
        let order_hex = hex::decode(encoded_order)?;

        Ok(PriorityOrder::decode_inner(&order_hex, false)?)
    }

    async fn process_order_event(&mut self, event: &UniswapXOrder) -> Option<Action> {
        if self.last_block_timestamp == 0 {
            return None;
        }

        let order = self
            .decode_order(&event.encoded_order)
            .map_err(|e| error!("failed to decode: {}", e))
            .ok()?;

        self.update_order_state(order, event.signature.clone(), event.order_hash.clone());
        self.send_order_if_open(&event.order_hash)
            .await
            .map_err(|e| error!("failed to send order: {}", e))
            .ok()?;

        None
    }

    async fn process_new_route(&mut self, event: &RoutedOrder) -> Option<Action> {
        if event
            .request
            .orders
            .iter()
            .any(|o: &OrderData| self.done_orders.contains_key(&o.hash))
        {
            info!(
                "{} - Skipping route with done order",
                event.request.orders[0].hash
            );
            return None;
        }

        let OrderBatchData {
            // orders,
            orders,
            amount_out_required,
            ..
        } = &event.request;

        if let Some(metadata) = self.get_execution_metadata(&event) {
            info!(
                "{} - Sending trade: num trades: {} routed quote: {}, batch needs: {}",
                metadata.order_hash,
                orders.len(),
                event.route.quote,
                amount_out_required,
            );

            let signed_orders = self.get_signed_orders(orders.clone()).ok()?;
            return Some(Action::SubmitPublicTx(
                SubmitTxToMempoolWithExecutionMetadata {
                    execution: SubmitTxToMempool {
                        tx: self
                            .build_fill(
                                self.client.clone(),
                                &self.executor_address,
                                signed_orders,
                                event,
                            )
                            .await
                            .ok()?,
                        gas_bid_info: Some(GasBidInfo {
                            bid_percentage: self.bid_percentage,
                            // this field is not used for priority orders
                            total_profit: U256::from(0),
                        }),
                    },
                    metadata,
                },
            ));
        }

        None
    }

    /// Process new block events, updating the internal state.
    async fn process_new_block_event(&mut self, event: &NewBlock) -> Option<Action> {
        self.last_block_number = event.number.as_u64();
        self.last_block_timestamp = event.timestamp.as_u64();

        info!("Processing block {} at {}", event.number, event.timestamp);
        self.handle_fills()
            .await
            .map_err(|e| error!("Error handling fills {}", e))
            .ok()?;
        self.update_open_orders().await;
        self.prune_done_orders();

        None
    }

    /// encode orders into generic signed orders
    fn get_signed_orders(&self, orders: Vec<OrderData>) -> Result<Vec<SignedOrder>> {
        let mut signed_orders: Vec<SignedOrder> = Vec::new();
        for batch in orders.iter() {
            match &batch.order {
                Order::PriorityOrder(order) => {
                    signed_orders.push(SignedOrder {
                        order: Bytes::from(order.encode_inner()),
                        sig: Bytes::from_str(&batch.signature)?,
                    });
                }
                _ => {
                    return Err(anyhow::anyhow!("Invalid order type"));
                }
            }
        }
        Ok(signed_orders)
    }

    fn get_order_batch(&self, order_data: &OrderData) -> OrderBatchData {
        let amount_in: Uint<256, 4> = order_data.resolved.input.amount;
        let amount_out = order_data
            .resolved
            .outputs
            .iter()
            .fold(Uint::from(0), |sum, output| sum.wrapping_add(output.amount));

        OrderBatchData {
            orders: vec![order_data.clone()],
            amount_in,
            amount_out_required: amount_out,
            token_in: order_data.resolved.input.token.clone(),
            token_out: order_data.resolved.outputs[0].token.clone(),
        }
    }

    async fn handle_fills(&mut self) -> Result<()> {
        let reactor_address = REACTOR_ADDRESS.parse::<Address>().unwrap();
        let filter = Filter::new()
            .select(self.last_block_number)
            .address(reactor_address)
            .event("Fill(bytes32,address,address,uint256)");

        // early return on error
        let logs = self.client.get_logs(&filter).await?;
        for log in logs {
            let order_hash = format!("0x{:x}", log.topics[1]);
            // remove from open
            info!("{} - Removing filled order", order_hash);
            self.remove_open_order(&order_hash);
            // add to done
            self.done_orders.insert(
                order_hash.to_string(),
                self.current_timestamp()? + DONE_EXPIRY,
            );
        }
        Ok(())
    }

    /// The profit of a priority order is calculated a bit differently
    /// Rationale:
    ///     - we will always bid the base fee
    ///     - since we have to provide 1 MP (1/1000th of a bp) for every wei of priority fee
    ///     - we return the data needed to calculate the maximum MPS of improvement we can offer from our quote and the order specs
    fn get_execution_metadata(
        &self,
        RoutedOrder { request, route }: &RoutedOrder,
    ) -> Option<ExecutionMetadata> {
        let quote = U256::from_str_radix(&route.quote, 10).ok()?;
        let amount_out_required =
            U256::from_str_radix(&request.amount_out_required.to_string(), 10).ok()?;
        if quote.le(&amount_out_required) {
            return None;
        }

        Some({
            ExecutionMetadata {
                quote,
                amount_out_required,
                order_hash: request.orders[0].hash.clone(),
            }
        })
    }

    fn update_order_state(&mut self, order: PriorityOrder, signature: String, order_hash: String) {
        let resolved = order.resolve(
            self.last_block_number,
            self.last_block_timestamp + BLOCK_TIME,
            Uint::from(0),
        );
        let order_status: OrderStatus = match resolved {
            OrderResolution::Expired => OrderStatus::Done,
            OrderResolution::Invalid => OrderStatus::Done,
            OrderResolution::NotFillableYet => OrderStatus::NotFillableYet,
            OrderResolution::Resolved(resolved_order) => OrderStatus::Open(resolved_order),
        };

        match order_status {
            OrderStatus::Done => {
                self.mark_as_done(&order_hash);
            }
            OrderStatus::NotFillableYet => {
                info!(
                    "{} - Order not fillable yet - last block: {}, target: {}",
                    order_hash, self.last_block_number, order.cosignerData.auctionTargetBlock
                );
            }
            OrderStatus::Open(resolved_order) => {
                // is this still possible?
                if self.done_orders.contains_key(&order_hash) {
                    info!("{} - Order already done, skipping", order_hash);
                    return;
                }
<<<<<<< HEAD
                if self.open_orders().contains_key(order_hash) {
                    let existing_order = self.open_orders_mut().get_mut(order_hash).unwrap();
                    // info!("{} - Updating order", order_hash);
                    existing_order.resolved = resolved_order;
=======
                if let Some(_) = self.get_open_order(&order_hash) {
                    info!("{} - updating order", order_hash);
                    self.update_open_order(&order_hash, |existing_order| {
                        existing_order.resolved = resolved_order;
                    })
>>>>>>> 38c8108e
                } else {
                    info!("{} - Adding new order", order_hash);
                    self.insert_open_order(
                        order_hash.clone(),
                        OrderData {
                            order: Order::PriorityOrder(order),
                            hash: order_hash,
                            signature,
                            resolved: resolved_order,
                        },
                    )
                }
            }
        }
    }

    fn prune_done_orders(&mut self) {
        let mut to_remove = Vec::new();
        for (order_hash, deadline) in self.done_orders.iter() {
            if *deadline < self.last_block_timestamp {
                to_remove.push(order_hash.clone());
            }
        }
        for order_hash in to_remove {
            self.done_orders.remove(&order_hash);
        }
    }

    async fn update_open_orders(&mut self) {
        let order_hashes: Vec<String> = self
            .open_orders
            .iter()
            .map(|entry| entry.key().clone())
            .collect();

        for order_hash in order_hashes {
            if let Some(order_data) = self.get_open_order(&order_hash) {
                match &order_data.order {
                    Order::PriorityOrder(order) => {
                        self.update_order_state(
                            order.clone(),
                            order_data.signature.clone(),
                            order_hash.clone(),
                        );
                        if let Err(e) = self.send_order_if_open(&order_hash).await {
                            error!("failed to send order: {}", e);
                        }
                    }
                    _ => {
                        error!("Invalid order type");
                    }
                }
            }
        }
    }

    async fn send_order_if_open(&self, order_hash: &String) -> Result<()> {
        if let Some(order_data) = self.get_open_order(order_hash) {
            let order_batch = self.get_order_batch(&order_data);
            self.batch_sender.send(vec![order_batch]).await?;
        }
        Ok(())
    }

    fn mark_as_done(&mut self, order_hash: &str) {
        self.remove_open_order(order_hash);
        if !self.done_orders.contains_key(order_hash) {
            self.done_orders
                .insert(order_hash.to_string(), self.last_block_timestamp + DONE_EXPIRY);
        }
    }
}<|MERGE_RESOLUTION|>--- conflicted
+++ resolved
@@ -375,18 +375,11 @@
                     info!("{} - Order already done, skipping", order_hash);
                     return;
                 }
-<<<<<<< HEAD
-                if self.open_orders().contains_key(order_hash) {
-                    let existing_order = self.open_orders_mut().get_mut(order_hash).unwrap();
-                    // info!("{} - Updating order", order_hash);
-                    existing_order.resolved = resolved_order;
-=======
                 if let Some(_) = self.get_open_order(&order_hash) {
                     info!("{} - updating order", order_hash);
                     self.update_open_order(&order_hash, |existing_order| {
                         existing_order.resolved = resolved_order;
                     })
->>>>>>> 38c8108e
                 } else {
                     info!("{} - Adding new order", order_hash);
                     self.insert_open_order(
