use anyhow::Result;
use artemis_core::types::{Collector, CollectorStream};
use async_trait::async_trait;
use futures::{stream, StreamExt};
use reqwest::Client;
use serde::Deserialize;
use std::fmt;
use std::str::FromStr;
use std::string::ToString;
use tokio::time::Duration;
use tokio_stream::wrappers::IntervalStream;
use crate::shared::RouteInfo;

static UNISWAPX_API_URL: &str = "https://api.uniswap.org/v2";
static POLL_INTERVAL_MS: u64 = 250;

#[derive(Debug)]
pub enum OrderTypeError {
    InvalidOrderType,
}

impl fmt::Display for OrderTypeError {
    fn fmt(&self, f: &mut fmt::Formatter<'_>) -> fmt::Result {
        write!(f, "Invalid order type")
    }
}

impl std::error::Error for OrderTypeError {}

#[derive(Debug, Default, PartialEq, Eq, Clone)]
pub enum OrderType {
    DutchV2,
    DutchV3,
    #[default]
    Priority,
}

impl FromStr for OrderType {
    type Err = OrderTypeError;

    fn from_str(s: &str) -> Result<OrderType, OrderTypeError> {
        match s {
            "Dutch_V2" => Ok(OrderType::DutchV2),
            "Dutch_V3" => Ok(OrderType::DutchV3),
            "Priority" => Ok(OrderType::Priority),
            _ => Err(OrderTypeError::InvalidOrderType),
        }
    }
}

impl fmt::Display for OrderType {
    fn fmt(&self, f: &mut fmt::Formatter<'_>) -> fmt::Result {
        match self {
            OrderType::DutchV2 => write!(f, "Dutch_V2"),
            OrderType::DutchV3 => write!(f, "Dutch_V3"),
            OrderType::Priority => write!(f, "Priority"),
        }
    }
}

#[derive(Debug, Clone, Deserialize)]
pub struct UniswapXOrder {
    #[serde(rename = "encodedOrder")]
    pub encoded_order: String,
    pub signature: String,
    #[serde(rename = "orderStatus")]
    pub order_status: String,
    #[serde(rename = "createdAt")]
    pub created_at: u64,
    #[serde(rename = "chainId")]
    pub chain_id: u64,
    #[serde(rename = "orderHash")]
    pub order_hash: String,
    pub route: Option<RouteInfo>,
}

/// A new order event, containing the internal order.
#[derive(Debug, Clone, Deserialize)]
pub struct UniswapXOrderResponse {
    pub orders: Vec<UniswapXOrder>,
}

/// A collector that listens for new orders on UniswapX, and generates a stream of
/// [events](UniswapXOrder) which contain the order.
#[derive(Default)]
pub struct UniswapXOrderCollector {
    pub client: Client,
    pub base_url: String,
    pub chain_id: u64,
    pub order_type: OrderType,
    pub execute_address: String,
}

impl UniswapXOrderCollector {
    pub fn new(chain_id: u64, order_type: OrderType, execute_address: String) -> Self {
        Self {
            client: Client::new(),
            base_url: UNISWAPX_API_URL.to_string(),
            chain_id,
            order_type,
            execute_address,
        }
    }
}

/// Implementation of the [Collector](Collector) trait for the
/// [UniswapXOrderCollector](UniswapXOrderCollector).
// TODO: implement order deduplication
#[async_trait]
impl Collector<UniswapXOrder> for UniswapXOrderCollector {
    async fn get_event_stream(&self) -> Result<CollectorStream<'_, UniswapXOrder>> {
        let url = format!(
            "{}/orders?orderStatus=open&chainId={}&orderType={}&limit=500&executeAddress={}",
            self.base_url, self.chain_id, self.order_type, self.execute_address,
        );

        // stream that polls the UniswapX API every 5 seconds
        let stream = IntervalStream::new(tokio::time::interval(Duration::from_millis(
            POLL_INTERVAL_MS,
        )))
        .then(move |_| {
            let url = url.clone();
            let client = self.client.clone();
            async move {
                let response = client.get(url).send().await?;
                let data = response.json::<UniswapXOrderResponse>().await?;
                Ok(data.orders)
            }
        })
        .flat_map(
            |values_result: Result<Vec<UniswapXOrder>>| match values_result {
                Ok(values) => stream::iter(values.into_iter().map(Ok)).left_stream(),
                Err(e) => stream::once(async { Err(e) }).right_stream(),
            },
        )
        .filter_map(|result| async {
            match result {
                Ok(value) => Some(value),
                Err(_) => None, // if Err, ignore the value
            }
        });

        Ok(Box::pin(stream))
    }
}

#[cfg(test)]
mod tests {
<<<<<<< HEAD
    use crate::collectors::uniswapx_order_collector::UniswapXOrderCollector;
    use alloy::hex;
=======
    use crate::collectors::{
        uniswapx_order_collector::UniswapXOrderCollector,
        uniswapx_route_collector::{
            get_route_from_order_service, OrderBatchData, OrderData, RoutedOrder, UniswapXRouteCollector,
        },
    };
    use crate::shared::{MethodParameters, RouteInfo};
    
    use alloy_primitives::{Address, Bytes, U256};
>>>>>>> ad57f2f5
    use artemis_core::types::Collector;
    use futures::StreamExt;
    use mockito::{Mock, Server, ServerGuard};
    use tokio::sync::mpsc::{channel, Receiver, Sender};
    use uniswapx_rs::order::{
        Order, OrderInfo, PriorityCosignerData, PriorityInput, PriorityOrder, ResolvedInput,
        ResolvedOrder, V2DutchOrder, V3DutchOrder,
    };

    use super::OrderType;

    async fn get_collector(
        mock_response: &str,
        order_type: OrderType,
    ) -> (UniswapXOrderCollector, ServerGuard, Mock) {
        let mut server = Server::new_async().await;
        let url = server.url();
        let mock = server
            .mock("GET", "/orders")
            .match_query(mockito::Matcher::UrlEncoded(
                "orderStatus".into(),
                "open".into(),
            ))
            .with_body(mock_response)
            .create_async()
            .await;
        let res = UniswapXOrderCollector {
            client: reqwest::Client::new(),
            base_url: url.clone(),
            chain_id: 1,
            order_type: order_type,
            // Inconsequential query parameter because we mock the order service response
            execute_address: "0x0000000000000000000000000000000000000000".to_string(),
        };

        (res, server, mock)
    }

    // Helper mock order objects
    fn create_mock_priority_order() -> PriorityOrder {
        PriorityOrder {
            info: OrderInfo {
                reactor: Address::ZERO,
                swapper: Address::ZERO,
                nonce: U256::from(0),
                deadline: U256::from(0),
                additionalValidationContract: Address::ZERO,
                additionalValidationData: Bytes::default(),
            },
            input: PriorityInput {
                token: Address::ZERO,
                amount: U256::from(0),
                mpsPerPriorityFeeWei: U256::from(0),
            },
            outputs: vec![],
            cosignerData: PriorityCosignerData {
                auctionTargetBlock: U256::from(0),
            },
            cosignature: Bytes::default().into(),
            cosigner: Address::ZERO,
            auctionStartBlock: U256::from(0),
            baselinePriorityFeeWei: U256::from(0),
        }
    }
    
    fn create_mock_resolved_order() -> ResolvedOrder {
        ResolvedOrder {
            input: ResolvedInput {
                token: Address::ZERO.to_string(),
                amount: U256::from(0),
            },
            outputs: vec![],
        }
    }

    fn create_mock_route_info(with_calldata: bool) -> RouteInfo {
        RouteInfo {
            quote: "1000000000000000000".to_string(),
            quote_gas_adjusted: "990000000000000000".to_string(),
            gas_use_estimate: "100000".to_string(),
            gas_use_estimate_quote: "10000000000000000".to_string(),
            gas_price_wei: "5000000000".to_string(),
            method_parameters: MethodParameters {
                calldata: match with_calldata {
                    true => "0x1234abcd".to_string(),
                    false => "".to_string(),
                },
                value: "0".to_string(),
                to: "0xabcdef1234567890abcdef1234567890abcdef12".to_string(),
            },
        }
    }

    // Helper function to create a test OrderBatchData with or without a route
    fn create_test_batch(with_route: bool) -> OrderBatchData {
        let priority_order = create_mock_priority_order();
        let resolved = create_mock_resolved_order();
        let order = Order::PriorityOrder(priority_order);
        // Give them different hashes to track them
        let order_hash = match with_route {
            true => "0xyesroute".to_string(),
            false => "0xnoroute".to_string(),
        };
        let route = Some(create_mock_route_info(with_route));
        let order_data = OrderData {
            order,
            encoded_order: Some("0x1234".to_string()),
            hash: order_hash,
            signature: "0xsignature".to_string(),
            resolved,
            route,
        };
        OrderBatchData {
            orders: vec![order_data],
            chain_id: 1,
            amount_in: U256::from(1),
            amount_out_required: U256::from(2),
            token_in: Address::ZERO.to_string(),
            token_out: Address::ZERO.to_string(),
        }
    }

    // Helper function to create a route collector for testing
    async fn mock_route_collector() -> (UniswapXRouteCollector, Sender<Vec<OrderBatchData>>, Receiver<RoutedOrder>) {
        let (order_batch_sender, order_batch_receiver) = channel(100);
        let (routed_order_sender, routed_order_receiver) = channel(100);
        
        let collector = UniswapXRouteCollector::new(
            1,
            order_batch_receiver,
            routed_order_sender,
            "0xexecutor".to_string(),
            None,
        );
        
        (collector, order_batch_sender, routed_order_receiver)
    }

    #[tokio::test]
    async fn creates_order_stream() {
        let response = r#"
{"orders":[{"outputs":[{"recipient":"0xa7152fad7467857dc2d4060fecaadf9f6b8227d3","startAmount":"49170578098130169","endAmount":"48924725207639518","token":"0x7ceB23fD6bC0adD59E62ac25578270cFf1b9f619"}],"encodedOrder":"0x0000000000000000000000000000000000000000000000000000000000000020000000000000000000000000000000000000000000000000000000000000012000000000000000000000000000000000000000000000000000000000647cb78400000000000000000000000000000000000000000000000000000000647cb7c0000000000000000000000000000000000000000000000000000000000000000000000000000000000000000000000000000000000000000000000000000000000000000000000000000000002791bca1f2de4661ed88a30c99a7a9449aa841740000000000000000000000000000000000000000000000000000000005915ddf0000000000000000000000000000000000000000000000000000000005915ddf0000000000000000000000000000000000000000000000000000000000000200000000000000000000000000bd7f9d0239f81c94b728d827a87b9864972661ec000000000000000000000000a7152fad7467857dc2d4060fecaadf9f6b8227d304683201ee09ab48f5120a626b494a18097ae556b98be2a2b837f27680c3c10100000000000000000000000000000000000000000000000000000000647cb7c0000000000000000000000000000000000000000000000000000000000000000000000000000000000000000000000000000000000000000000000000000000c0000000000000000000000000000000000000000000000000000000000000000000000000000000000000000000000000000000000000000000000000000000010000000000000000000000007ceb23fd6bc0add59e62ac25578270cff1b9f61900000000000000000000000000000000000000000000000000aeb06158f08cf900000000000000000000000000000000000000000000000000add0c742bc25de000000000000000000000000a7152fad7467857dc2d4060fecaadf9f6b8227d3","signature":"0xcbb1cf009667108a4b67a4cff8a4383f024e2a2ab8474390cd542af51fc73fd304ad3ec568e93975c6db3b58ffef3878a2265df0c245079b7c6886ca316d3ae41b","input":{"endAmount":"93412831","token":"0x2791Bca1f2de4661ED88A30C99A7a9449Aa84174","startAmount":"93412831"},"orderStatus":"expired","createdAt":1685895015,"chainId":137,"orderHash":"0x3097f9cf452520c6e8f598f0765a7a19249a7355223664cacf9a86b7c5a46a4a","offerer":"0xa7152fad7467857dc2d4060fecaadf9f6b8227d3","type":"DutchLimit"},{"outputs":[{"recipient":"0xa7152fad7467857dc2d4060fecaadf9f6b8227d3","startAmount":"90372873217533917628","endAmount":"89921008851446248039","token":"0x8f3Cf7ad23Cd3CaDbD9735AFf958023239c6A063"}],"encodedOrder":"0x00000000000000000000000000000000000000000000000000000000000000200000000000000000000000000000000000000000000000000000000000000120000000000000000000000000000000000000000000000000000000006478f005000000000000000000000000000000000000000000000000000000006478f041000000000000000000000000000000000000000000000000000000000000000000000000000000000000000000000000000000000000000000000000000000000000000000000000000000007ceb23fd6bc0add59e62ac25578270cff1b9f61900000000000000000000000000000000000000000000000000ab5539be549ebf00000000000000000000000000000000000000000000000000ab5539be549ebf0000000000000000000000000000000000000000000000000000000000000200000000000000000000000000bd7f9d0239f81c94b728d827a87b9864972661ec000000000000000000000000a7152fad7467857dc2d4060fecaadf9f6b8227d3046832d7b44716690e184f259e40d9f91b68acd9ab920781e23904f0f02c4b01000000000000000000000000000000000000000000000000000000006478f041000000000000000000000000000000000000000000000000000000000000000000000000000000000000000000000000000000000000000000000000000000c0000000000000000000000000000000000000000000000000000000000000000000000000000000000000000000000000000000000000000000000000000000010000000000000000000000008f3cf7ad23cd3cadbd9735aff958023239c6a063000000000000000000000000000000000000000000000004e62cf1601685b9bc000000000000000000000000000000000000000000000004dfe79920e335b267000000000000000000000000a7152fad7467857dc2d4060fecaadf9f6b8227d3","signature":"0xb35f6531121423f0a61dfe1939460ebddc3f078743f91f0f2eda209424eff20239069b5743615143a475ae6922305ca8c8fd9e35a18fc200297f61c5e76676271c","input":{"endAmount":"48225927512235711","token":"0x7ceB23fD6bC0adD59E62ac25578270cFf1b9f619","startAmount":"48225927512235711"},"orderStatus":"expired","createdAt":1685647336,"chainId":137,"orderHash":"0x0ea53d4ce1524dda9d667e6ba2e0bf3e630d72ebc8946f1528e4a693f2b8b2e9","offerer":"0xa7152fad7467857dc2d4060fecaadf9f6b8227d3","type":"DutchLimit"}]}
        "#;
        let (collector, _server, mock) = get_collector(response, OrderType::DutchV2).await;
        // get event stream and parse events
        let stream = collector.get_event_stream().await.unwrap();
        let (first_order, stream) = stream.into_future().await;
        assert!(first_order.is_some());
        assert_eq!(
            first_order.unwrap().order_hash,
            "0x3097f9cf452520c6e8f598f0765a7a19249a7355223664cacf9a86b7c5a46a4a"
        );

        let (second_order, _) = stream.into_future().await;
        assert!(second_order.is_some());
        assert_eq!(
            second_order.unwrap().order_hash,
            "0x0ea53d4ce1524dda9d667e6ba2e0bf3e630d72ebc8946f1528e4a693f2b8b2e9"
        );
        mock.assert_async().await;
    }

    #[tokio::test]
    async fn decodes_v2_order() {
        let response = r#"
{"orders":[{"type":"Dutch_V2","orderStatus":"open","signature":"0x6eb32e7912d333e9c1ab162db02ed1656cdc8fbea2e21e70cd3634e8a3bd85d0582b46cacb584412ef3e035837b005b70f67897969426f9795128ea52de3a8cf1b","encodedOrder":"0x000000000000000000000000000000000000000000000000000000000000002000000000000000000000000000000000000000000000000000000000000001000000000000000000000000004449cd34d1eb1fedcf02a1be3834ffde8e6a61800000000000000000000000006982508145454ce325ddbe47a25d4ec3d23119330000000000000000000000000000000000000000000422ca8b0a00a4250000000000000000000000000000000000000000000000000422ca8b0a00a42500000000000000000000000000000000000000000000000000000000000000000001e00000000000000000000000000000000000000000000000000000000000000300000000000000000000000000000000000000000000000000000000000000042000000000000000000000000000000011f84b9aa48e5f8aa8b9897600006289be000000000000000000000000c9838bbf85ad068136e8da07021e9e131201901904683298fe8b71446644eba514e387688690bde85b7bcaf8de44455a6aaf7a3000000000000000000000000000000000000000000000000000000000669adac5000000000000000000000000000000000000000000000000000000000000000000000000000000000000000000000000000000000000000000000000000000c0000000000000000000000000000000000000000000000000000000000000000000000000000000000000000000000000000000000000000000000000000000020000000000000000000000000000000000000000000000000000000000000000000000000000000000000000000000000000000000000000003c330a127f1ec70000000000000000000000000000000000000000000000000034be9ca1484989000000000000000000000000c9838bbf85ad068136e8da07021e9e131201901900000000000000000000000000000000000000000000000000000000000000000000000000000000000000000000000000000000000000000000269fc8de5047000000000000000000000000000000000000000000000000000021d754744fbe000000000000000000000000000000fee13a103a10d593b9ae06b3e05f2e7e1c00000000000000000000000000000000000000000000000000000000669ad9b600000000000000000000000000000000000000000000000000000000669ad9f20000000000000000000000006f1cdbbb4d53d226cf4b917bf768b94acbab61680000000000000000000000000000000000000000000000000000000000000064000000000000000000000000000000000000000000000000000000000000000000000000000000000000000000000000000000000000000000000000000000c00000000000000000000000000000000000000000000000000000000000000002000000000000000000000000000000000000000000000000003c64146542c1fd00000000000000000000000000000000000000000000000000000000000000000000000000000000000000000000000000000000000000000000000000000041d90e87f6f9e84487bfbb5170e856a332769359664c72f90250ee8917baf3a5920e87d331fcf97456e5d4d88761c552a9115569861aa96120b56d882339bbaac91c00000000000000000000000000000000000000000000000000000000000000","chainId":1,"nonce":"1993352701105935839386570705396248068916924096291549856616269381900329515568","orderHash":"0x382f612930c2121ed91fcdc00972f76b4adbef8d111830e1d135ac944a144876","swapper":"0xC9838Bbf85Ad068136E8DA07021E9e1312019019","input":{"token":"0x6982508145454Ce325dDbE47a25d4ec3d2311933","startAmount":"5000000000000000000000000","endAmount":"5000000000000000000000000"},"outputs":[{"token":"0x0000000000000000000000000000000000000000","startAmount":"16944616955649735","endAmount":"14846278718998921","recipient":"0xC9838Bbf85Ad068136E8DA07021E9e1312019019"},{"token":"0x0000000000000000000000000000000000000000","startAmount":"42467711668295","endAmount":"37208718593982","recipient":"0x000000fee13a103A10D593b9AE06b3e05F2E7E1c"}],"cosignerData":{"decayStartTime":1721424310,"decayEndTime":1721424370,"exclusiveFiller":"0x6F1cDbBb4d53d226CF4B917bF768B94acbAB6168","inputOverride":"0","outputOverrides":["16998537363636733","0"]},"cosignature":"0xd90e87f6f9e84487bfbb5170e856a332769359664c72f90250ee8917baf3a5920e87d331fcf97456e5d4d88761c552a9115569861aa96120b56d882339bbaac91c","quoteId":"221f421a-455d-4358-8376-6b4fb0ffb0f1","requestId":"775eea31-3173-4f1c-b7d2-bcd6fbcf2301","createdAt":1721424286}]}        "#;
        let (collector, _server, _) = get_collector(response, OrderType::DutchV2).await;
        // get event stream and parse events
        let stream = collector.get_event_stream().await.unwrap();
        let (first_order, _) = stream.into_future().await;
        assert!(first_order.is_some());
        assert_eq!(
            first_order.clone().unwrap().order_hash,
            "0x382f612930c2121ed91fcdc00972f76b4adbef8d111830e1d135ac944a144876"
        );
        let encoded_order = &first_order.unwrap().encoded_order;
        let encoded_order = if encoded_order.starts_with("0x") {
            &encoded_order[2..]
        } else {
            encoded_order
        };
        let order_hex: Vec<u8> = hex::decode(encoded_order).unwrap();

        let result = V2DutchOrder::decode_inner(&order_hex, false);
        match result {
            Err(e) => panic!("Error decoding order: {:?}", e),
            _ => (),
        }
    }

    #[tokio::test]
    async fn decodes_v3_order() {
        let response = r#"
{"orders":[{"type":"Dutch_V3","orderStatus":"open","signature":"0x641f95404ebd14ba5216133f6b2207227ac20d1b0ed986d73cc4055761d5ab504ec2b3a597e5a946a1b9e685134bd08eae66e5a9c515c996833c96362e12c0e21c","encodedOrder":"0x000000000000000000000000000000000000000000000000000000000000002000000000000000000000000000000000000000000000000000000000000000e00000000000000000000000004449cd34d1eb1fedcf02a1be3834ffde8e6a6180000000000000000000000000000000000000000000000000000000000000000000000000000000000000000000000000000000000000000000000000000001c000000000000000000000000000000000000000000000000000000000000002e000000000000000000000000000000000000000000000000000000000000004600000000000000000000000000000000000000000000000000000000000000540000000000000000000000000b274d5f4b833b61b340b654d600a864fb604a87c0000000000000000000000002b813964306d8f12bdab5504073a52e5802f049de0aec4446ba2831f1860ddad93724d9a204bff3a1e3777263cb59cc44b62f40c000000000000000000000000000000000000000000000000000000006752c65d000000000000000000000000000000000000000000000000000000000000000000000000000000000000000000000000000000000000000000000000000000c00000000000000000000000000000000000000000000000000000000000000000000000000000000000000000af88d065e77c8cc2239327c5edb3a432268e5831000000000000000000000000000000000000000000000000000000001dd154ea00000000000000000000000000000000000000000000000000000000000000a0000000000000000000000000000000000000000000000000000000001dd154ea000000000000000000000000000000000000000000000000000000000000000000000000000000000000000000000000000000000000000000000000000000080000000000000000000000000000000000000000000000000000000000000040000000000000000000000000000000000000000000000000000000000000000100000000000000000000000000000000000000000000000000000000000000000000000000000000000000000000000000000000000000000000000000000001000000000000000000000000000000000000000000000000000000000000002000000000000000000000000082af49447d8a07e3bd95bd0d56f35241523fbab100000000000000000000000000000000000000000000000001caa3e245b6abc100000000000000000000000000000000000000000000000000000000000000c00000000000000000000000002b813964306d8f12bdab5504073a52e5802f049d00000000000000000000000000000000000000000000000001c97dbb0c8ddcfa00000000000000000000000000000000000000000000000000000000000000000000000000000000000000000000000000000000000000000000000000000008000000000000000000000000000000000000000000000000000000000000004000000000000000000000000000000000000000000000000000000000000000010000000000000000000000000000000000000000000000000000755a6bcab48f0000000000000000000000000000000000000000000000000000000010cd705400000000000000000000000000000000000000000000000000000000000000000000000000000000000000000000000000000000000000000000000000000000000000000000000000000000000000000000000000000000000000000000000000000000000000000000000000000000000000000000000000000000000000a0000000000000000000000000000000000000000000000000000000000000000100000000000000000000000000000000000000000000000000000000000000000000000000000000000000000000000000000000000000000000000000000041fa7218bd9d458b452b057dd9cdd83fb653f1dc5f0d7bdca28b39adb272cddd1a679b68e700658437dcc3e5c60f9fc572ce1221ae155e29f9aec26e83859361b51c00000000000000000000000000000000000000000000000000000000000000","chainId":42161,"nonce":"101626864058818723032896784643870808532204291299200038844110165041808503141388","orderHash":"0x8762816789a6bf151878cbae60492834335a6b7c3828a304220648d08092316b","swapper":"0x2b813964306D8F12bdaB5504073a52e5802f049D","input":{"token":"0xaf88d065e77c8cC2239327C5EDb3A432268e5831","startAmount":"500258026","curve":{"relativeBlocks":[8],"relativeAmounts":["0"]},"maxAmount":"500258026","adjustmentPerGweiBaseFee":"0"},"outputs":[{"token":"0x82aF49447D8a07e3bd95BD0d56f35241523fBab1","startAmount":"129095731561016257","curve":{"relativeBlocks":[8],"relativeAmounts":["129031215953039"]},"recipient":"0x2b813964306D8F12bdaB5504073a52e5802f049D","minAmount":"128772306679749882","adjustmentPerGweiBaseFee":"0"}],"cosignerData":{"decayStartBlock":281899092,"exclusiveFiller":"0x0000000000000000000000000000000000000000","exclusivityOverrideBps":0,"inputOverride":"0","outputOverrides":["0"]},"cosignature":"0xfa7218bd9d458b452b057dd9cdd83fb653f1dc5f0d7bdca28b39adb272cddd1a679b68e700658437dcc3e5c60f9fc572ce1221ae155e29f9aec26e83859361b51c","quoteId":"221f421a-455d-4358-8376-6b4fb0ffb0f1","requestId":"775eea31-3173-4f1c-b7d2-bcd6fbcf2301","createdAt":1721424286}]}"#;
        let (collector, _server, _) = get_collector(response, OrderType::DutchV3).await;
        // get event stream and parse events
        let stream = collector.get_event_stream().await.unwrap();
        let (first_order, _) = stream.into_future().await;
        assert!(first_order.is_some());
        assert_eq!(
            first_order.clone().unwrap().order_hash,
            "0x8762816789a6bf151878cbae60492834335a6b7c3828a304220648d08092316b"
        );
        let encoded_order = &first_order.unwrap().encoded_order;
        let encoded_order = if encoded_order.starts_with("0x") {
            &encoded_order[2..]
        } else {
            encoded_order
        };
        let order_hex: Vec<u8> = hex::decode(encoded_order).unwrap();

        let result = V3DutchOrder::decode_inner(&order_hex, false);
        match result {
            Err(e) => panic!("Error decoding order: {:?}", e),
            _ => (),
        }
    }

    #[tokio::test]
    async fn uses_existing_route_when_available() {
        let (collector, order_batch_sender, _) = mock_route_collector().await;
        
        // Create batch with a route with non-empty calldata
        let batch_with_route = create_test_batch(true);
        let order_hash = batch_with_route.orders[0].hash.clone();
        
        // Start the collector stream
        let collector_task = tokio::spawn(async move {
            let mut stream = collector.get_event_stream().await.unwrap();
            stream.next().await
        });
        
        order_batch_sender.send(vec![batch_with_route]).await.unwrap();
        let result = collector_task.await.unwrap();
        
        // Check that it yields a RoutedOrder with the saved calldata
        assert!(result.is_some());
        let routed_order = result.unwrap();
        assert_eq!(routed_order.request.orders[0].hash, order_hash);
        assert_eq!(routed_order.route.method_parameters.calldata, "0x1234abcd");
    }

    #[tokio::test]
    async fn requests_route_when_not_available() {
        let (collector, order_batch_sender, _) = mock_route_collector().await;
        // Create a batch with empty calldata
        let batch_without_route = create_test_batch(false);
        let order_hash = batch_without_route.orders[0].hash.clone();
        
        let collector_task = tokio::spawn(async move {
            let _ = collector.get_event_stream().await.unwrap();
            let mut route_requests = Vec::new();
            let mut receiver = collector.route_request_receiver.lock().await;
            // Send the batch without route
            order_batch_sender.send(vec![batch_without_route]).await.unwrap();
            // Check if the batch was added to route_requests
            if let Some(requests) = receiver.recv().await {
                for request in requests {
                    if get_route_from_order_service(&request).is_none() { // This is the check we use for no calldata
                        route_requests.push(request);
                    }
                }
            }
            route_requests
        });
        
        let route_requests = collector_task.await.unwrap();
        
        // route_requests should contain the batch because it had no calldata
        assert_eq!(route_requests.len(), 1);
        assert_eq!(route_requests[0].orders[0].hash, order_hash);
    }

    #[tokio::test]
    async fn handles_mixed_batches_correctly() {
        let (collector, order_batch_sender, _) = mock_route_collector().await;
        
        // Create batches with and without a route with calldata
        let batch_with_route = create_test_batch(true);
        let batch_without_route = create_test_batch(false);
        let without_route_hash = batch_without_route.orders[0].hash.clone();
        
        let collector_task = tokio::spawn(async move {
            let _ = collector.get_event_stream().await.unwrap();
            let mut route_requests = Vec::new();
            // Make sure the message stays for us to check
            let mut receiver = collector.route_request_receiver.lock().await;
            // Send both batches to the collector
            order_batch_sender.send(vec![batch_with_route.clone(), batch_without_route.clone()]).await.unwrap();
            // Check if the batches were added to route_requests
            if let Some(requests) = receiver.recv().await {
                for request in requests {
                    if get_route_from_order_service(&request).is_none() {
                        route_requests.push(request);
                    }
                }
            }
            route_requests
        });
        
        let route_requests = collector_task.await.unwrap();
        // Only the batch without a route should be added to route_requests
        assert_eq!(route_requests.len(), 1);
        assert_eq!(route_requests[0].orders[0].hash, without_route_hash);
    }
}<|MERGE_RESOLUTION|>--- conflicted
+++ resolved
@@ -146,10 +146,6 @@
 
 #[cfg(test)]
 mod tests {
-<<<<<<< HEAD
-    use crate::collectors::uniswapx_order_collector::UniswapXOrderCollector;
-    use alloy::hex;
-=======
     use crate::collectors::{
         uniswapx_order_collector::UniswapXOrderCollector,
         uniswapx_route_collector::{
@@ -159,7 +155,7 @@
     use crate::shared::{MethodParameters, RouteInfo};
     
     use alloy_primitives::{Address, Bytes, U256};
->>>>>>> ad57f2f5
+    use alloy::hex;
     use artemis_core::types::Collector;
     use futures::StreamExt;
     use mockito::{Mock, Server, ServerGuard};
